--- conflicted
+++ resolved
@@ -184,39 +184,4 @@
       release_summary: Released 2024-04-18
     fragments:
     - breaking.yml
-    release_date: '2024-04-18'
-  2.0.1:
-    changes:
-      release_summary: Added orion_node_hardware_health module. This module allows
-        for adding and removing hardware health sensors in Solarwinds Orion.
-    fragments:
-    - hardware_health.yml
-    modules:
-    - description: This module enables or disables hardware health polling on a node
-        in Solarwinds Orion.
-      name: orion_node_hardware_health
-      namespace: ''
-    release_date: '2024-07-05'
-<<<<<<< HEAD
-  2.0.2:
-    changes:
-      release_summary: 'Updated orion_node module to no longer require snmpv3 credential
-        set.
-
-        '
-    fragments:
-    - snmpv3_credential_set_option.yml
-    release_date: '2024-07-05'
-=======
->>>>>>> a4360b9a
-  2.0.3:
-    changes:
-      release_summary: Updated to orion_update_node to allow module to update monitoring
-        from ICMP to SNMPv3
-    fragments:
-<<<<<<< HEAD
-    - orion_update_node_update_to_snmpv3.yml
-=======
-    - orion_update_node_allow_snmpv3.yml
->>>>>>> a4360b9a
-    release_date: '2024-07-05'+    release_date: '2024-04-18'